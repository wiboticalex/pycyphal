[metadata]
name            = pyuavcan
version         = file: pyuavcan/VERSION
author          = UAVCAN Development Team
author_email    = uavcan-maintainers@googlegroups.com
url             = https://uavcan.org
description     = A full-featured implementation of the UAVCAN protocol stack in Python.
long_description = file: README.md
long_description_content_type = text/markdown
license = MIT
keywords =
    uavcan
    data-bus
    can-bus
    ethernet
    vehicular
    onboard-networking
    avionics
    communication-protocol
classifiers =
    Intended Audience :: Developers
    Topic :: Scientific/Engineering
    Topic :: Software Development :: Embedded Systems
    Topic :: Software Development :: Libraries :: Python Modules
    Topic :: Software Development :: Object Brokering
    Topic :: System :: Distributed Computing
    Topic :: System :: Networking
    License :: OSI Approved :: MIT License
    Programming Language :: Python
    Programming Language :: Python :: 3
    Programming Language :: Python :: 3.7
    Programming Language :: Python :: 3.8

# ========================================  OPTIONAL DEPENDENCIES  ========================================

[options.extras_require]
# Key name format: "transport_<transport-name>_<media-name>"; e.g.: "transport_ieee802154_xbee".
# If there is no media sub-layer, or the media dependencies are shared, or it is desired to have a common
# option for all media types, the media part may be omitted from the key.

transport_can_pythoncan =
    python-can[serial] ~= 3.3

transport_serial =
    pyserial ~= 3.4

# Command-line tool. This is not a transport.
# Per ruamel.yaml docs: "For production systems you should pin the version being used with ``ruamel.yaml<=0.15``"
cli =
    ruamel.yaml    < 0.16
    requests       ~= 2.21
    simplejson     ~= 3.16

# ========================================  PACKAGE CONFIGURATION  ========================================

[options]
zip_safe             = False
include_package_data = True
packages             = find:
# Think thrice before adding anything here, please.
# The preferred long-term plan is to avoid adding any new dependencies whatsoever for the project's lifetime.
install_requires =
<<<<<<< HEAD
    pydsdl  == 1.4
    numpy   ~= 1.16
    nunavut == 0.2
=======
    pydsdl  ~= 1.4
    numpy   ~= 1.16
    nunavut == 0.2.3
>>>>>>> 1d5dbf07

[options.packages.find]
# https://setuptools.readthedocs.io/en/latest/setuptools.html#find-namespace-packages
include =
    pyuavcan
    pyuavcan.*

[options.entry_points]
# Scripts and their abridged aliases.
console_scripts =
    pyuavcan = pyuavcan._cli:main
    uvc      = pyuavcan._cli:main

[options.package_data]
# jingle bells jingle bells
# jingle all the way
* =
        *
       */*
      */*/*
     */*/*/*
    */*/*/*/*
# oh what fun it is to ride
# in a one-horse open sleigh

# ========================================  DEVELOPMENT AND MAINTENANCE  ========================================

[tool:pytest]
# https://docs.pytest.org/en/latest/pythonpath.html#invoking-pytest-versus-python-m-pytest
# - Application is excluded because it requires the uavcan DSDL package to be generated. Hence there are no unit tests.
# - CLI is excluded because it requires additional third-party dependencies. They require separate environment config.
# - Public regulated data types do not contain any testable Python files, it's just a DSDL repo.
# - Demo application scripts cannot be imported; they are designed to be runnable.
norecursedirs =
    pyuavcan/application
    pyuavcan/_cli
    tests/public_regulated_data_types
    tests/demo
testpaths        = pyuavcan tests
python_files     = *.py
python_classes   = _UnitTest
python_functions = _unittest_
# Verbose logging is required to ensure full coverage of conditional logging branches.
log_level        = DEBUG
log_cli_level    = WARNING
log_cli          = true
log_file         = pytest.log
addopts          = --doctest-modules -v
# Deprecation warnings must be ignored because some of the tested generated data types are marked deprecated on purpose.
# NumPy sometimes emits "invalid value encountered in multiply" which we don't care about.
filterwarnings =
    error
    ignore::DeprecationWarning
    ignore:invalid value encountered in multiply:RuntimeWarning
    ignore:.*experimental extension.*:RuntimeWarning

[mypy]
# Python version is not specified to allow checking against different versions.
warn_return_any        = True
warn_unused_configs    = True
disallow_untyped_defs  = True
check_untyped_defs     = True
no_implicit_optional   = True
warn_redundant_casts   = True
warn_unused_ignores    = True
show_error_context     = True
mypy_path =
    .test_dsdl_generated

[mypy-pytest]
ignore_missing_imports = True

[mypy-pydsdl]
ignore_missing_imports = True

[mypy-nunavut]
ignore_missing_imports = True

[mypy-nunavut.*]
ignore_missing_imports = True

[mypy-numpy]
ignore_missing_imports = True

[mypy-ruamel.*]
ignore_missing_imports = True
implicit_reexport = True

[mypy-serial]
ignore_missing_imports = True

[mypy-coloredlogs]
ignore_missing_imports = True

[coverage:run]
data_file = .coverage
branch    = True
parallel  = True
source =
    pyuavcan
    tests
    .test_dsdl_generated

[coverage:report]
exclude_lines =
    pragma: no cover
    def __repr__
    raise AssertionError
    raise NotImplementedError
    assert False
    if False:
    if __name__ == .__main__.:

[pycodestyle]
# E221 multiple spaces before operator
# E241 multiple spaces after ':'
# W503 line break before binary operator (this is actually the recommended style, the linter is wrong here)
ignore          = E221, E241, W503
max-line-length = 120
show-source     = True
exclude         = tests/public_regulated_data_types<|MERGE_RESOLUTION|>--- conflicted
+++ resolved
@@ -60,15 +60,9 @@
 # Think thrice before adding anything here, please.
 # The preferred long-term plan is to avoid adding any new dependencies whatsoever for the project's lifetime.
 install_requires =
-<<<<<<< HEAD
     pydsdl  == 1.4
     numpy   ~= 1.16
-    nunavut == 0.2
-=======
-    pydsdl  ~= 1.4
-    numpy   ~= 1.16
     nunavut == 0.2.3
->>>>>>> 1d5dbf07
 
 [options.packages.find]
 # https://setuptools.readthedocs.io/en/latest/setuptools.html#find-namespace-packages
